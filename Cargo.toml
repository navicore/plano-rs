--- conflicted
+++ resolved
@@ -24,13 +24,8 @@
 metrics = {version = "0.24", features = [] }
 object_store = { version = "0.12.1", features = ["aws"] }
 parquet = { version = "55", features = ["arrow"] }
-<<<<<<< HEAD
 prost = "0.14"
-rustyline = "16"
-=======
-prost = "0.13"
 rustyline = "17"
->>>>>>> 3a225ce7
 serde = { version = "1", features = ["derive"] }
 serde_json = "1"
 serde_urlencoded = "0.7"
